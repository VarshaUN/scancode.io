# SPDX-License-Identifier: Apache-2.0
#
# http://nexb.com and https://github.com/nexB/scancode.io
# The ScanCode.io software is licensed under the Apache License version 2.0.
# Data generated with ScanCode.io is provided as-is without warranties.
# ScanCode is a trademark of nexB Inc.
#
# You may not use this software except in compliance with the License.
# You may obtain a copy of the License at: http://apache.org/licenses/LICENSE-2.0
# Unless required by applicable law or agreed to in writing, software distributed
# under the License is distributed on an "AS IS" BASIS, WITHOUT WARRANTIES OR
# CONDITIONS OF ANY KIND, either express or implied. See the License for the
# specific language governing permissions and limitations under the License.
#
# Data Generated with ScanCode.io is provided on an "AS IS" BASIS, WITHOUT WARRANTIES
# OR CONDITIONS OF ANY KIND, either express or implied. No content created from
# ScanCode.io should be considered or used as legal advice. Consult an Attorney
# for any legal advice.
#
# ScanCode.io is a free software code scanning tool from nexB Inc. and others.
# Visit https://github.com/nexB/scancode.io for support and download.

import json
import sys
from pathlib import Path

from attributecode.model import About
from licensedcode.match_spdx_lid import get_spdx_expression
from packagedcode import APPLICATION_PACKAGE_DATAFILE_HANDLERS
from packagedcode.licensing import get_normalized_expression
from packageurl import PackageURL
from python_inspector.resolve_cli import resolver_api

from scanpipe import spdx
from scanpipe.models import DiscoveredPackage

"""
Utilities to resolve packages from manifest, lockfile, and SBOM.
"""


def resolve_pypi_packages(input_location):
    """
    Resolve the PyPI packages from the `input_location` requirements file.
    """
    python_version = f"{sys.version_info.major}{sys.version_info.minor}"
    operating_system = "linux"

    inspector_output = resolver_api(
        requirement_files=[input_location],
        python_version=python_version,
        operating_system=operating_system,
        prefer_source=True,
    )

    return inspector_output.packages


def resolve_about_packages(input_location):
    """
    Resolve the packages from the `input_location` .ABOUT file.
    """
    about = About(location=input_location)
    about_data = about.as_dict()

    if package_url := about_data.get("package_url"):
        package_url_data = PackageURL.from_string(package_url).to_dict(encode=True)
        for field_name, value in package_url_data.items():
            if value:
                about_data[field_name] = value

    package_data = DiscoveredPackage.clean_data(about_data)
    return [package_data]


def spdx_package_to_discovered_package_data(spdx_package):
    package_url_dict = {}
    for ref in spdx_package.external_refs:
        if ref.type == "purl":
            purl = ref.locator
            package_url_dict = PackageURL.from_string(purl).to_dict(encode=True)

    checksum_data = {
        checksum.algorithm.lower(): checksum.value
        for checksum in spdx_package.checksums
    }

    package_data = {
        "name": spdx_package.name,
        "download_url": spdx_package.download_location,
        "declared_license": spdx_package.license_declared,
        "license_expression": get_spdx_expression(spdx_package.license_concluded or ""),
        "copyright": spdx_package.copyright_text,
        "version": spdx_package.version,
        "homepage_url": spdx_package.homepage,
        "filename": spdx_package.filename,
        "description": spdx_package.description,
        "release_date": spdx_package.release_date,
        **package_url_dict,
        **checksum_data,
    }

    return {
        key: value
        for key, value in package_data.items()
        if value not in [None, "", "NOASSERTION"]
    }


def resolve_spdx_packages(input_location):
    """
    Resolve the packages from the `input_location` SPDX document file.
    """
    input_path = Path(input_location)
    spdx_document = json.loads(input_path.read_text())

    try:
        spdx.validate_document(spdx_document)
    except Exception as e:
        raise Exception(f'SPDX document "{input_path.name}" is not valid: {e.message}')

    return [
        spdx_package_to_discovered_package_data(spdx.Package.from_data(spdx_package))
        for spdx_package in spdx_document.get("packages", [])
    ]


def get_default_package_type(input_location):
    """
    Return the package type associated with the provided `input_location`.
    This type is used to get the related handler that knows how process the input.
    """
    for handler in APPLICATION_PACKAGE_DATAFILE_HANDLERS:
        if handler.is_datafile(input_location):
            return handler.default_package_type
        if input_location.endswith((".spdx", ".spdx.json")):
            return "spdx"


# Mapping between the `default_package_type` its related resolver function
resolver_registry = {
    "about": resolve_about_packages,
    "pypi": resolve_pypi_packages,
<<<<<<< HEAD
}


def set_license_expression(package_data):
    """
    Sets the license expression from a detected license dict/str in provided
    `package_data`.
    """
    declared_license = package_data.get("declared_license")
    license_expression = package_data.get("license_expression")

    if declared_license and not license_expression:
        license_str = ""

        if isinstance(declared_license, dict):
            license_str = declared_license.get("license")

        if not license_str:
            license_str = repr(declared_license)

        license_expression = get_normalized_expression(query_string=license_str)
        if license_expression:
            package_data["license_expression"] = license_expression

    return package_data
=======
    "spdx": resolve_spdx_packages,
}
>>>>>>> a90303ec
<|MERGE_RESOLUTION|>--- conflicted
+++ resolved
@@ -141,7 +141,7 @@
 resolver_registry = {
     "about": resolve_about_packages,
     "pypi": resolve_pypi_packages,
-<<<<<<< HEAD
+    "spdx": resolve_spdx_packages,
 }
 
 
@@ -166,8 +166,4 @@
         if license_expression:
             package_data["license_expression"] = license_expression
 
-    return package_data
-=======
-    "spdx": resolve_spdx_packages,
-}
->>>>>>> a90303ec
+    return package_data